"""The Client object is the base class from which all the requests are made,
this is where you can get your  games, authentify and get the models for
your authenticated user.
"""
import asyncio
import datetime
import logging
import math
import time
from typing import Optional
import warnings
import aiohttp
import requests

from modio.utils import async_ratelimit_retry, ratelimit_retry

from .errors import modioException
from .entities import Event, Message, ModFile, Rating, User
from .enums import TargetPlatform, TargetPortal
from .objects import Pagination, Returned, Filter
from .game import Game
from .mod import Mod

MAX_RETRIES = 2

class Connection:
    """Class handling under the hood requests and ratelimits."""

    def __init__(self, api_key, access_token, lang, version, test, platform, portal, ratelimit_max_sleep):
        self.test = test
        self.version = version
        self.access_token = access_token
        self.api_key = api_key
        self.lang = lang
        self.platform = platform
        self.portal = portal

        self.rate_limit = None
        self.rate_remain = None
        self.retry_after = 0
        self.ratelimit_max_sleep = ratelimit_max_sleep

        self.session = requests.Session()
        self._async_session = None

    @property
    def async_session(self):
        if self._async_session is None:
            raise AttributeError("No async session found, did you forget to use Client.start?")

        return self._async_session

    @async_session.setter
    def async_session(self, session):
        self._async_session = session

    @property
    def _base_path(self):
        if self.test:
            return f"https://api.test.mod.io/{self.version}"

        return f"https://api.mod.io/{self.version}"

    def __repr__(self):
        return f"<Connection retry_after={self.retry_after}>"

    async def close(self):
        """Close session"""
        await self.async_session.close()

    async def start(self):
        """Start session"""
        self.async_session = aiohttp.ClientSession()

    async def is_ratelimited(self):
        return self.retry_after <= self.ratelimit_max_sleep

    def enforce_ratelimit(self):
<<<<<<< HEAD
        if self.is_ratelimited():
=======
        if self.retry_after <= self.ratelimit_max_sleep:
>>>>>>> c22209b7
            logging.info("Ratelimited, sleeping for %s seconds", self.retry_after)
            time.sleep(self.retry_after)

    async def async_enforce_ratelimit(self):
<<<<<<< HEAD
        if self.is_ratelimited():
=======
        if self.retry_after <= self.ratelimit_max_sleep:
>>>>>>> c22209b7
            logging.info("Ratelimited, sleeping for %s seconds", self.retry_after)
            await asyncio.sleep(self.retry_after)

    def _error_check(self, resp, request_json):
        """Updates the rate-limit attributes and check validity of the request."""
        self.retry_after = int(resp.headers.get("retry-after", "0"))
        code = getattr(resp, "status_code", getattr(resp, "status", None))

        if code == 204:
            return resp

        if "error" in request_json:
            error_code = request_json["error"]["code"]
            msg = request_json["error"]["message"]
            ref = request_json["error"]["error_ref"]
            errors = request_json["error"].get("errors", {})

            raise modioException(msg, error_code, ref, errors)

        return request_json

    def _define_headers(self, h_type):
        if h_type == 0:
            # regular O auth 2 header when submitting data
            headers = {
                "Authorization": "Bearer " + self.access_token,
                "Content-Type": "application/x-www-form-urlencoded",
                "Accept": "application/json",
                "Accept-Language": self.lang,
            }
        elif h_type == 1:
            # o auth 2 header for submitting multipart/data, had to remove Content-Type
            # because it is already added by the requests lib when defining a files parameter
            headers = {
                "Authorization": "Bearer " + self.access_token,
                "Accept": "application/json",
                "Accept-Language": self.lang,
            }
        elif h_type == 2:
            # header to use when making calls using the api key, the key itself is added in
            # the parameters in the methods below
            headers = {
                "Accept": "application/json",
                "Accept-Language": self.lang,
                "Content-Type": "application/x-www-form-urlencoded",
            }

        if self.platform is not None:
            headers["X-Modio-Platform"] = self.platform.value

        if self.portal is not None:
            headers["X-Modio-Portal"] = self.portal.value

        return headers

    def _post_process(self, resp):
        try:
            resp_json = resp.json()
        except requests.JSONDecodeError:
            resp_json = {}

        try:
            data = self._error_check(resp, resp_json)
        except modioException as e:
            if e.code == 429:
                self.enforce_ratelimit()

            raise e

        return data

    @ratelimit_retry(MAX_RETRIES)
    def get_request(self, url, *, h_type=0, **fields):
        filters = fields.pop("filters", None)
        filters = (filters or Filter()).get_dict()

        extra = {**fields, **filters}

        if not self.access_token:
            extra["api_key"] = self.api_key
            h_type = 2

        resp = self.session.get(self._base_path + url, headers=self._define_headers(h_type), params=extra)
        return self._post_process(resp)

    @ratelimit_retry(MAX_RETRIES)
    def post_request(self, url, *, h_type=0, **fields):
        resp = self.session.post(self._base_path + url, headers=self._define_headers(h_type), **fields)
        return self._post_process(resp)

    @ratelimit_retry(MAX_RETRIES)
    def put_request(self, url, *, h_type=0, **fields):
        resp = self.session.put(self._base_path + url, headers=self._define_headers(h_type), **fields)
        return self._post_process(resp)

    @ratelimit_retry(MAX_RETRIES)
    def delete_request(self, url, *, h_type=0, **fields):
        resp = self.session.delete(self._base_path + url, headers=self._define_headers(h_type), **fields)
        return self._post_process(resp)

    async def _async_post_process(self, resp):
        try:
            resp_json = await resp.json()
        except aiohttp.ContentTypeError:
            resp_json = {}

        try:
            data = self._error_check(resp, resp_json)
        except modioException as e:
            if e.code == 429:
                await self.async_enforce_ratelimit()

            raise e

        return data

    @async_ratelimit_retry(MAX_RETRIES)
    async def async_get_request(self, url, *, h_type=0, **fields):
        filters = fields.pop("filters", None)
        filters = (filters or Filter()).get_dict()

        extra = {**fields, **filters}

        if not self.access_token:
            extra["api_key"] = self.api_key
            h_type = 2

        async with self.async_session.get(
            self._base_path + url, headers=self._define_headers(h_type), params=extra
        ) as resp:
            return await self._async_post_process(resp)

    @async_ratelimit_retry(MAX_RETRIES)
    async def async_post_request(self, url, *, h_type=0, **fields):
        files = fields.pop("files", {})
        data = fields.pop("data", {})

        form = aiohttp.FormData()
        for key, value in data.items():
            if value is None:
                continue

            form.add_field(key, str(value))

        for key, value in files.items():
            if value is None:
                continue

            if isinstance(value, tuple):
                form.add_field(key, value[1], filename=value[0], content_type="multipart/form-data")
            else:
                form.add_field(key, value, content_type="multipart/form-data")

        async with self.async_session.post(
            self._base_path + url, headers=self._define_headers(h_type), data=form
        ) as resp:
            return await self._async_post_process(resp)

    @async_ratelimit_retry(MAX_RETRIES)
    async def async_put_request(self, url, *, h_type=0, **fields):
        async with self.async_session.put(
            self._base_path + url, headers=self._define_headers(h_type), **fields
        ) as resp:
            return await self._async_post_process(resp)

    @async_ratelimit_retry(MAX_RETRIES)
    async def async_delete_request(self, url, *, h_type=0, **fields):
        async with self.async_session.delete(
            self._base_path + url, headers=self._define_headers(h_type), **fields
        ) as resp:
            return await self._async_post_process(resp)


class Client:
    """Represents an authenticated client to make requests to the mod.io API with. If you desire
    to make aysnc requests you must call :ref:`Client.start` before making any async request.

    Parameters
    -----------
    api_key : Optional[str]
        The api key that will be used to authenticate the bot while it makes most of
        its GET requests. This can be generated on the mod.io website. Optional if an access
        token is supplied.
    access_token : Optional[str]
        The OAuth 2 token that will be used to make more complex GET requests and to make
        POST requests. This can either be generated using the library's oauth2 functions
        or through the mod.io website. This is referred as an access token in the rest of
        the documentation. If an access token is supplied it will be used for all requests.
    lang : Optional[str]
        The mod.io API provides localization for a collection of languages. To specify
        responses from the API to be in a particular language, simply provide the lang
        parameter with an ISO 639 compliant language code. Default is US English.
    test : Optional[bool]
        Whether or not to use the mod.io test environment. If not included will default to False.
    version : Optional[str]
        An optional keyword argument to allow you to pick a specific version of the API to query,
        usually you shouldn't need to change this. Default is the latest supported version.
    platform : Optiona[TargetPlatform]
        The platform to target with requests.
    portal : Optional[TargetPortal]
        The portal to target with requests.
    ratelimit_max_sleep : Optiona[int]
        The maximum amount of time the library will sleep in the case of a ratelimit. If the ratelimit
        header returned dictates a longer sleep than that value then the library will instead raise
        the ratelimit. If it is less then the library will sleep for the duration required before
        retrying the request once.

    Attributes
    -----------
    retry_after : int
        Number of seconds until the rate limits are reset for this API Key/access token.
        Is 0 until the API returns a 429.
    """

    def __init__(
        self,
        *,
        api_key=None,
        access_token=None,
        lang="en",
        version="v1",
        test=False,
        platform=None,
        portal=None,
        ratelimit_max_sleep=math.inf
    ):
        self.lang = lang
        self.version = version
        self.test = test
        self.connection = Connection(
            test=test,
            api_key=api_key,
            access_token=access_token,
            version=version,
            lang=lang,
            platform=platform,
            portal=portal,
            ratelimit_max_sleep=ratelimit_max_sleep
        )

    def __repr__(self):
        return f"< Client version={self.version} test={self.test} >"

    @property
    def rate_limit(self):
        warnings.warn("rate_limit is deprecated and will be removed in a future version", DeprecationWarning)
        return self.connection.rate_limit

    @property
    def rate_remain(self):
        warnings.warn("rate_remain is deprecated and will be removed in a future version", DeprecationWarning)
        return self.connection.rate_remain

    @property
    def retry_after(self):
        return self.connection.retry_after

    def set_platform(self, platform: Optional[TargetPlatform] = None) -> None:
        """Change the platform targetted by the client. Call without an argument to not target any specific
        paltform.

        Parameters
        -----------
        platform : Optional[TargetPlatform]
            The platform to set
        """
        self.connection.platform = platform

    def set_portal(self, portal: Optional[TargetPortal] = None) -> None:
        """Change the portal targetted by the client. Call without an argument to not target any specific
        portal.

        Parameters
        -----------
        portal : Optional[TargetPortal]
            The portal to set
        """
        self.connection.portal = portal

    async def close(self):
        """|async| This function is used to clean up the client in order to close the application that it uses gracefully.
        At the moment it is only used to close the client's Session.

        |coro|
        """
        await self.connection.close()

    async def start(self):
        """|async| This function is used to start up the async part of the client. This is required to avoid sync users
        from having to clean up stuff.

        |coro|
        """
        await self.connection.start()

    def get_game(self, game_id: int) -> Game:
        """Queries the mod.io API for the given game ID and if found returns it as a
        Game instance. If not found raises NotFound.

        |coro|

        Parameters
        -----------
        game_id : int
            The ID of the game to query the API for

        Raises
        -------
        NotFound
            A game with the supplied id was not found.

        Returns
        --------
        Game
            The game with the given ID

        """
        game_json = self.connection.get_request(f"/games/{game_id}")
        return Game(connection=self.connection, **game_json)

    async def async_get_game(self, game_id: int) -> Game:
        game_json = await self.connection.async_get_request(f"/games/{game_id}")
        return Game(connection=self.connection, **game_json)

    def get_games(self, *, filters: Filter = None) -> Returned[Game]:
        """Gets all the games available on mod.io. Returns a
        named tuple with parameters results and pagination. |filterable|

        |coro|

        Parameters
        -----------
        filters : Optional[Filter]
            A instance of Filter to be used for filtering, paginating and sorting
            results

        Returns
        --------
        Returned[List[Game], Pagination]
            The results and pagination tuple from this request
        """
        game_json = self.connection.get_request("/games", filters=filters)
        return Returned(
            [Game(connection=self.connection, **game) for game in game_json["data"]], Pagination(**game_json)
        )

    async def async_get_games(self, *, filters: Filter = None) -> Returned[Game]:
        game_json = await self.connection.async_get_request("/games", filters=filters)
        return Returned(
            [Game(connection=self.connection, **game) for game in game_json["data"]], Pagination(**game_json)
        )

    def get_my_user(self) -> User:
        """Gets the authenticated user's details (aka the user who created the API key/access token)

        |coro|

        Raises
        -------
        Forbidden
            The access token is invalid/missing

        Returns
        -------
        User
            The authenticated user

        """
        me_json = self.connection.get_request("/me")
        return User(connection=self.connection, **me_json)

    async def async_get_my_user(self) -> User:
        me_json = await self.connection.async_get_request("/me")
        return User(connection=self.connection, **me_json)

    def get_my_subs(self, *, filters: Filter = None) -> Returned[Mod]:
        """Gets all the mods the authenticated user is subscribed to. |filterable|

        |coro|

        Parameters
        -----------
        filter : Optional[Filter]
            A instance of Filter to be used for filtering, paginating and sorting
            results

        Raises
        -------
        Forbidden
            The access token is invalid/missing

        Returns
        --------
        Returned[List[Mod], Pagination]
            The results and pagination tuple from this request
        """
        mod_json = self.connection.get_request("/me/subscribed", filters=filters)
        return Returned(
            [Mod(connection=self.connection, **mod) for mod in mod_json["data"]], Pagination(**mod_json)
        )

    async def async_get_my_subs(self, *, filters: Filter = None) -> Returned[Mod]:
        mod_json = await self.connection.async_get_request("/me/subscribed", filters=filters)
        return Returned(
            [Mod(connection=self.connection, **mod) for mod in mod_json["data"]], Pagination(**mod_json)
        )

    def get_my_events(self, *, filters: Filter = None) -> Returned[Event]:
        """Get events that have been fired specifically for the authenticated user. |filterable|

        |coro|

        Parameters
        -----------
        filter : Optional[Filter]
            A instance of Filter to be used for filtering, paginating and sorting
            results

        Returns
        --------
        Returned[List[Event], Pagination]
            The results and pagination tuple from this request
        """
        events_json = self.connection.get_request("/me/events", filters=filters)
        return Returned([Event(**event) for event in events_json["data"]], Pagination(**events_json))

    async def async_get_my_events(self, *, filters: Filter = None) -> Returned[Event]:
        events_json = await self.connection.async_get_request("/me/events", filters=filters)
        return Returned([Event(**event) for event in events_json["data"]], Pagination(**events_json))

    def get_my_games(self, filters: Filter = None) -> Returned[Game]:
        """Get all the games the authenticated user added or is a team member of. |filterable|

        |coro|

        Parameters
        -----------
        filter : Optional[Filter]
            A instance of Filter to be used for filtering, paginating and sorting
            results

        Raises
        -------
        Forbidden
            The access token is invalid/missing

        Returns
        --------
        Returned[List[Game], Pagination]
            The results and pagination tuple from this request
        """
        game_json = self.connection.get_request("/me/games", filters=filters)
        return Returned(
            [Game(connection=self.connection, **game) for game in game_json["data"]], Pagination(**game_json)
        )

    async def async_get_my_games(self, filters: Filter = None) -> Returned[Game]:
        game_json = await self.connection.async_get_request("/me/games", filters=filters)
        return Returned(
            [Game(connection=self.connection, **game) for game in game_json["data"]], Pagination(**game_json)
        )

    def get_my_mods(self, *, filters: Filter = None) -> Returned[Mod]:
        """Get all the mods the authenticated user added or is a team member of. |filterable|

        |coro|

        Parameters
        -----------
        filter : Optional[Filter]
            A instance of Filter to be used for filtering, paginating and sorting
            results

        Raises
        -------
        Forbidden
            The access token is invalid/missing

        Returns
        --------
        Returned[List[Mod], Pagination]
            The results and pagination tuple from this request
        """
        mod_json = self.connection.get_request("/me/mods", filters=filters)
        return Returned(
            [Mod(connection=self.connection, **mod) for mod in mod_json["data"]], Pagination(**mod_json)
        )

    async def async_get_my_mods(self, *, filters: Filter = None) -> Returned[Mod]:
        mod_json = await self.connection.async_get_request("/me/mods", filters=filters)
        return Returned(
            [Mod(connection=self.connection, **mod) for mod in mod_json["data"]], Pagination(**mod_json)
        )

    def get_my_modfiles(self, *, filters: Filter = None) -> Returned[ModFile]:
        """Get all the mods the authenticated user uploaded. The returned modfile objects cannot be
        edited or deleted and do not have a `game_id` attribute. Returns
        a named tuple with parameters results and pagination. |filterable|

        |coro|

        Parameters
        -----------
        filter : Optional[Filter]
            A instance of Filter to be used for filtering, paginating and sorting
            results

        Raises
        -------
        Forbidden
            The access token is invalid/missing

        Returns
        --------
        Returned[List[ModFile], Pagination]
            The results and pagination tuple from this request
        """
        files_json = self.connection.get_request("/me/files", filters=filters)
        return Returned(
            [ModFile(**file, connection=self.connection) for file in files_json["data"]],
            Pagination(**files_json),
        )

    async def async_get_my_modfiles(self, *, filters: Filter = None) -> Returned[ModFile]:
        files_json = await self.connection.async_get_request("/me/files", filters=filters)
        return Returned(
            [ModFile(**file, connection=self.connection) for file in files_json["data"]],
            Pagination(**files_json),
        )

    def get_my_ratings(self, *, filters: Filter = None) -> Returned[Rating]:
        """Get all the ratings the authentitated user has submitted. Returns a named
        with parameter results and pagination. |filterable|

        |coro|

        Parameters
        -----------
        filter : Optional[Filter]
            A instance of Filter to be used for filtering, paginating and sorting
            results

        Raises
        -------
        Forbidden
            The access token is invalid/missing

        Returns
        --------
        Returned[List[Rating], Pagination]
            The results and pagination tuple from this request
        """

        ratings = self.connection.get_request("/me/ratings", filters=filters)
        return Returned(
            [Rating(**rating, connection=self.connection) for rating in ratings["data"]],
            Pagination(**ratings),
        )

    async def async_get_my_ratings(self, *, filters: Filter = None) -> Returned[Rating]:
        ratings = await self.connection.async_get_request("/me/ratings", filters=filters)
        return Returned(
            [Rating(**rating, connection=self.connection) for rating in ratings["data"]],
            Pagination(**ratings),
        )

    def get_my_mutes(self, *, filters: Filter = None) -> Returned[User]:
        """Get all users muted by this user

        |coro|

        Parameters
        -----------
        filter : Optional[Filter]
            A instance of Filter to be used for filtering, paginating and sorting
            results

        Raises
        -------
        Forbidden
            The access token is invalid/missing

        Returns
        --------
        Returned[List[User], Pagination]
            The results and pagination tuple from this request
        """

        users = self.connection.get_request("/me/users/muted", filters=filters)
        return Returned(
            [User(**user, connection=self.connection) for user in users["data"]], Pagination(**users)
        )

    async def async_get_my_mutes(self, *, filters: Filter = None) -> Returned[User]:
        users = await self.connection.async_get_request("/me/users/muted", filters=filters)
        return Returned(
            [User(**user, connection=self.connection) for user in users["data"]], Pagination(**users)
        )

    def email_request(self, email: str):  # pragma: no cover
        """Posts an email request for an OAuth2 token. A code will be sent to the given email address
        which can then be entered into :func:`email_exchange`.

        |coro|

        Parameters
        ----------
        email : str
            A valid email to which the 5-digit code will be sent

        """

        resp = self.connection.post_request(
            "/oauth/emailrequest", params={"email": email, "api_key": self.connection.api_key}, h_type=2
        )
        return Message(**resp)

    async def async_email_request(self, email: str):  # pragma: no cover
        resp = await self.connection.async_post_request(
            "/oauth/emailrequest", params={"email": email, "api_key": self.connection.api_key}, h_type=2
        )
        return Message(**resp)

    def email_exchange(self, code: int, *, date_expires: datetime.datetime = None) -> str:  # pragma: no cover
        """Exchanges the given 5-digit code for an OAuth2 token.

        |coro|

        Parameters
        ----------
        code : int
            A 5-digit code received by email less than 15 minutes ago
        date_expires : Optional[datetime.datetime]
            Datetime of when the token will expire. By default this
            is a year, value cannot be greater than a year.

        Raises
        -------
        Unauthorized
            Invalid security code
        ValueError
            Security code was not 5 digits long

        Returns
        --------
        str
            The access code.
        """

        if len(code) != 5:
            raise ValueError("Security code must be 5 digits")

        params = {"security_code": code, "api_key": self.connection.api_key}
        if date_expires is not None:
            params["date_expires"] = date_expires.timestamp()

        resp = self.connection.post_request(
            "/oauth/emailexchange",
            params=params,
            h_type=2,
        )

        return resp["access_token"]

    async def async_email_exchange(
        self, code: int, *, date_expires: datetime.datetime = None
    ) -> str:  # pragma: no cover
        if len(code) != 5:
            raise ValueError("Security code must be 5 digits")

        params = {"security_code": code, "api_key": self.connection.api_key}
        if date_expires is not None:
            params["date_expires"] = date_expires.timestamp()

        resp = await self.connection.async_post_request(
            "/oauth/emailexchange",
            params=params,
            h_type=2,
        )

        return resp["access_token"]<|MERGE_RESOLUTION|>--- conflicted
+++ resolved
@@ -76,20 +76,12 @@
         return self.retry_after <= self.ratelimit_max_sleep
 
     def enforce_ratelimit(self):
-<<<<<<< HEAD
         if self.is_ratelimited():
-=======
-        if self.retry_after <= self.ratelimit_max_sleep:
->>>>>>> c22209b7
             logging.info("Ratelimited, sleeping for %s seconds", self.retry_after)
             time.sleep(self.retry_after)
 
     async def async_enforce_ratelimit(self):
-<<<<<<< HEAD
         if self.is_ratelimited():
-=======
-        if self.retry_after <= self.ratelimit_max_sleep:
->>>>>>> c22209b7
             logging.info("Ratelimited, sleeping for %s seconds", self.retry_after)
             await asyncio.sleep(self.retry_after)
 
